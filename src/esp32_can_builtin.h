/*
  MCP2515.h - Library for Microchip MCP2515 CAN Controller
  
  Author: David Harding
  Maintainer: RechargeCar Inc (http://rechargecar.com)
  Further Modification: Collin Kidder
  
  Created: 11/08/2010
  
  For further information see:
  
  http://ww1.microchip.com/downloads/en/DeviceDoc/21801e.pdf
  http://en.wikipedia.org/wiki/CAN_bus


  This library is free software; you can redistribute it and/or
  modify it under the terms of the GNU Lesser General Public
  License as published by the Free Software Foundation; either
  version 2.1 of the License, or (at your option) any later version.

  This library is distributed in the hope that it will be useful,
  but WITHOUT ANY WARRANTY; without even the implied warranty of
  MERCHANTABILITY or FITNESS FOR A PARTICULAR PURPOSE.  See the GNU
  Lesser General Public License for more details.

  You should have received a copy of the GNU Lesser General Public
  License along with this library; if not, write to the Free Software
  Foundation, Inc., 51 Franklin St, Fifth Floor, Boston, MA  02110-1301  USA
*/

#ifndef __ESP32_CAN__
#define __ESP32_CAN__

#include "Arduino.h"
#include <can_common.h>
#include "freertos/FreeRTOS.h"
#include "freertos/task.h"
#include "freertos/queue.h"
#include "driver/gpio.h"
#include "driver/adc.h"
#include "esp_system.h"
#include "esp_adc_cal.h"
#include "driver/twai.h"

//#define DEBUG_SETUP
#define BI_NUM_FILTERS 32

#define BI_RX_BUFFER_SIZE	64
#define BI_TX_BUFFER_SIZE  16

typedef struct
{
  uint32_t mask;
  uint32_t id;
  bool extended;
  bool configured;
} ESP32_FILTER;

typedef struct
{
    twai_timing_config_t cfg;
    uint32_t speed;
} VALID_TIMING;

class ESP32CAN : public CAN_COMMON
{
public:
  ESP32CAN(gpio_num_t rxPin, gpio_num_t txPin);
  ESP32CAN();

  //block of functions which must be overriden from CAN_COMMON to implement functionality for this hardware
  int _setFilterSpecific(uint8_t mailbox, uint32_t id, uint32_t mask, bool extended);
  int _setFilter(uint32_t id, uint32_t mask, bool extended);
  void _init();
  uint32_t init(uint32_t ul_baudrate);
  uint32_t beginAutoSpeed();
  uint32_t set_baudrate(uint32_t ul_baudrate);
  void setListenOnlyMode(bool state);
  void setNoACKMode(bool state);
  void enable();
  void disable();
  bool sendFrame(CAN_FRAME& txFrame);
  bool rx_avail();
  void setTXBufferSize(int newSize);
  void setRXBufferSize(int newSize);
  uint16_t available(); //like rx_avail but returns the number of waiting frames
  uint32_t get_rx_buff(CAN_FRAME &msg);
  bool processFrame(twai_message_t &frame);
  void sendCallback(CAN_FRAME *frame);

  void setCANPins(gpio_num_t rxPin, gpio_num_t txPin);

  friend void CAN_WatchDog_Builtin( void *pvParameters );
  friend void task_LowLevelRX(void *pvParameters);

protected:
<<<<<<< HEAD
=======
  bool initializedResources;
  bool readyForTraffic;
>>>>>>> d7c22af1
  int cyclesSinceTraffic;

private:
  // Pin variables
  ESP32_FILTER filters[BI_NUM_FILTERS];
  int rxBufferSize;
};

extern QueueHandle_t callbackQueue;

#endif<|MERGE_RESOLUTION|>--- conflicted
+++ resolved
@@ -94,11 +94,7 @@
   friend void task_LowLevelRX(void *pvParameters);
 
 protected:
-<<<<<<< HEAD
-=======
-  bool initializedResources;
   bool readyForTraffic;
->>>>>>> d7c22af1
   int cyclesSinceTraffic;
 
 private:
